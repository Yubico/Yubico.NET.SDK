# Copyright 2021 Yubico AB
#
# Licensed under the Apache License, Version 2.0 (the "License");
# you may not use this file except in compliance with the License.
# You may obtain a copy of the License at
#
#     http://www.apache.org/licenses/LICENSE-2.0
#
# Unless required by applicable law or agreed to in writing, software
# distributed under the License is distributed on an "AS IS" BASIS,
# WITHOUT WARRANTIES OR CONDITIONS OF ANY KIND, either express or implied.
# See the License for the specific language governing permissions and
# limitations under the License.

name: Build Yubico.NativeShims Package

on:
  workflow_dispatch:
    inputs:
      push-to-dev:
        description: 'Push to internal NuGet'
        required: true
        type: boolean
      version:
        description: 'Version'
        required: false
        default: "0.0.0-prerelease.YYYMMDD.B"
        type: string

jobs:
  build-windows:
    name: Build Windows
    runs-on: windows-2019
    steps:
      - uses: actions/checkout@v4
      - run: |
          cd Yubico.NativeShims
          ./build-windows.cmd
      - uses: actions/upload-artifact@v4
        with:
          name: win-x64
          path: Yubico.NativeShims/win-x64/**
      - uses: actions/upload-artifact@v4
        with:
          name: win-x86
          path: Yubico.NativeShims/win-x86/**
      - uses: actions/upload-artifact@v4
        with:
          name: win-arm64
          path: Yubico.NativeShims/win-arm64/**
      - uses: actions/upload-artifact@v4
        with:
          name: nuspec
          path: Yubico.NativeShims/*.nuspec
      - uses: actions/upload-artifact@v4
        with:
          name: msbuild
          path: Yubico.NativeShims/msbuild/*

  build-ubuntu:
    name: Build Ubuntu
    runs-on: ubuntu-latest
    steps:
      - uses: actions/checkout@v4
      - run: |
          cd Yubico.NativeShims
          sh ./build-ubuntu.sh
      - uses: actions/upload-artifact@v4
        with:
          name: ubuntu-x64
          path: Yubico.NativeShims/ubuntu-x64/**
      - uses: actions/upload-artifact@v4
        with:
<<<<<<< HEAD
=======
          name: ubuntu-x86
          path: Yubico.NativeShims/ubuntu-x86/**
      - uses: actions/upload-artifact@v4
        with:
>>>>>>> ab0bc139
          name: ubuntu-arm64
          path: Yubico.NativeShims/ubuntu-arm64/**

  build-macos:
    name: Build macOS
    runs-on: macos-latest
    steps:
      - uses: actions/checkout@v4
      - run: |
          cd Yubico.NativeShims
          sh ./build-macOS.sh
      - uses: actions/upload-artifact@v4
        with:
          name: osx-x64
          path: Yubico.NativeShims/osx-x64/**
      - uses: actions/upload-artifact@v4
        with:
          name: osx-arm64
          path: Yubico.NativeShims/osx-arm64/**

  pack:
    name: Package artifacts
    runs-on: windows-2019
    needs: [build-windows, build-ubuntu, build-macos]
    steps:
      - uses: actions/download-artifact@v4
      - run: |
          mv nuspec/*.nuspec .
          del nuspec
          $nuspec = [xml](gc Yubico.NativeShims.nuspec)
          $repo = $nuspec.CreateElement("repository")
          $repo.SetAttribute("url","https://github.com/${{ github.repository }}")
          $repo.SetAttribute("type","git")
          $nuspec.package.metadata.AppendChild($repo)
          $nuspec.package.metadata.version = "${{ github.event.inputs.version }}"
          $nuspec.Save("Yubico.NativeShims.nuspec")
          cat Yubico.NativeShims.nuspec
      - run: nuget pack Yubico.NativeShims.nuspec
      - uses: actions/upload-artifact@v4
        with:
          name: Yubico.NativeShims.nupkg
          path: Yubico.NativeShims.*.nupkg

  publish-internal:
    name: Publish to internal NuGet
    runs-on: windows-2019
    needs: pack
    environment: Internal NuGet feed
    if: ${{ github.event.inputs.push-to-dev == 'true' }}
    steps:
      - uses: actions/download-artifact@v4
        with:
          name: Yubico.NativeShims.nupkg
      - run: |
          dotnet nuget add source --username ${{ github.actor }} --password ${{ secrets.GITHUB_TOKEN }} --store-password-in-clear-text --name github "https://nuget.pkg.github.com/Yubico/index.json"
          dotnet nuget push Yubico.NativeShims.*.nupkg --source "github" --api-key ${{ secrets.GITHUB_TOKEN }}<|MERGE_RESOLUTION|>--- conflicted
+++ resolved
@@ -71,13 +71,6 @@
           path: Yubico.NativeShims/ubuntu-x64/**
       - uses: actions/upload-artifact@v4
         with:
-<<<<<<< HEAD
-=======
-          name: ubuntu-x86
-          path: Yubico.NativeShims/ubuntu-x86/**
-      - uses: actions/upload-artifact@v4
-        with:
->>>>>>> ab0bc139
           name: ubuntu-arm64
           path: Yubico.NativeShims/ubuntu-arm64/**
 
