--- conflicted
+++ resolved
@@ -29,22 +29,16 @@
     /// </summary>
     internal class DesktopSmartCardDeviceListener : SmartCardDeviceListener, IDisposable
     {
-<<<<<<< HEAD
-        private readonly Logger _log = Log.GetLogger();
-        
-=======
         private readonly ILogger _log = Logging.Log.GetLogger<DesktopSmartCardDeviceListener>();
 
->>>>>>> 443e7c7d
         // The resource manager context.
         private SCardContext _context;
-        
+
         // The active smart card readers.
         private SCARD_READER_STATE[] _readerStates;
+
+        private bool _isListening;
         private Thread? _listenerThread;
-        private bool _isListening;
-        private bool _disposedValue; // To detect redundant calls
-        private static readonly string[] _readerNames = ["\\\\?\\Pnp\\Notifications"];
 
         /// <summary>
         /// Constructs a <see cref="SmartCardDeviceListener"/>.
@@ -80,19 +74,16 @@
         /// </summary>
         private void StartListening()
         {
-            if (_isListening)
-            {
-                return;
-            }
-
-            _listenerThread = new Thread(ListenForReaderChanges)
-            {
-                IsBackground = true
-            };
-
-            _isListening = true;
-            Status = DeviceListenerStatus.Started;
-            _listenerThread.Start();
+            if (!_isListening)
+            {
+                _listenerThread = new Thread(ListenForReaderChanges)
+                {
+                    IsBackground = true
+                };
+                _isListening = true;
+                Status = DeviceListenerStatus.Started;
+                _listenerThread.Start();
+            }
         }
 
         // This method is the delegate sent to the new Thread.
@@ -113,26 +104,26 @@
         }
 
         #region IDisposable Support
-        
+
+        private bool _disposedValue; // To detect redundant calls
+        internal static readonly string[] readerNames = new[] { "\\\\?\\Pnp\\Notifications" };
+
         /// <summary>
         /// Disposes the objects.
         /// </summary>
         /// <param name="disposing"></param>
         protected virtual void Dispose(bool disposing)
         {
-            if (_disposedValue)
-            {
-                return;
-            }
-
-            if (disposing)
-            {
-                uint _ = SCardCancel(_context);
-                _context.Dispose();
-                StopListening();
-            }
-
-            _disposedValue = true;
+            if (!_disposedValue)
+            {
+                if (disposing)
+                {
+                    uint _ = SCardCancel(_context);
+                    _context.Dispose();
+                    StopListening();
+                }
+                _disposedValue = true;
+            }
         }
 
         ~DesktopSmartCardDeviceListener()
@@ -290,7 +281,7 @@
         // us of the change.
         private bool UsePnpWorkaround()
         {
-            SCARD_READER_STATE[] testState = SCARD_READER_STATE.CreateFromReaderNames(_readerNames);
+            SCARD_READER_STATE[] testState = SCARD_READER_STATE.CreateFromReaderNames(readerNames);
             _ = SCardGetStatusChange(_context, 0, testState, testState.Length);
             bool usePnpWorkaround = testState[0].EventState.HasFlag(SCARD_STATE.UNKNOWN);
             return usePnpWorkaround;
