--- conflicted
+++ resolved
@@ -20,11 +20,7 @@
 | :-: | :-: | :---------: | :-----------: | :--------: | :------------------------------: | :------: |
 | 00  | 87  | _algorithm_ | _slot number_ | _data len_ | _encoded digest of data to sign_ | (absent) |
 
-<<<<<<< HEAD
-The _algorithm_ is either `06` (RSA-1024), `07` (RSA-2048), `05` (RSA 3072), `16` (RSA 4096), `11` (ECC-P256), or `14`
-=======
 The *algorithm* is either `06` (RSA-1024), `07` (RSA-2048), `05` (RSA 3072), `16` (RSA 4096), `11` (ECC-P256), or `14`
->>>>>>> 1b5578a3
 (ECC-P384).
 
 The _slot number_ can be the number of any slot that holds a private key, other than `F9`.
