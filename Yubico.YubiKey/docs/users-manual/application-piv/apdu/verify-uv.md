<!-- Copyright 2024 Yubico AB

Licensed under the Apache License, Version 2.0 (the "License");
you may not use this file except in compliance with the License.
You may obtain a copy of the License at

    http://www.apache.org/licenses/LICENSE-2.0

Unless required by applicable law or agreed to in writing, software
distributed under the License is distributed on an "AS IS" BASIS,
WITHOUT WARRANTIES OR CONDITIONS OF ANY KIND, either express or implied.
See the License for the specific language governing permissions and
limitations under the License. -->


## Verify UV 

### Command APDU info

CLA | INS | P1 | P2 | Lc | Data | Le
:---: | :---: | :---: | :---: | :---: | :---:
00 | 20 | 00 | 96 | *variable* | *variable* | (absent)

The data bytes vary:
- none  - the biometric state has been checked
- 02 00 - a temporary PIN has been requested
- 03 00 - biometric verification has been requested

### Response APDU info

#### Response APDU for VERIFY (success)

Total Length: 2\
Data Length: 0

Data | SW1 | SW2
:---: | :---: | :---:
(no data) | 90 | 00

#### Response APDU for VERIFY (success with temporary PIN)

Total Length: 18\
Data Length: 16

Data | SW1 | SW2
:---: | :---: | :---:
temporary PIN | 90 | 00

#### Response APDU for VERIFY (Invalid biometric match)

Total Length: 2\
Data Length: 0

Data | SW1 | SW2
:---: | :---: | :---:
(no data) | 63 | C0 - C2

If the biometric match failed, the error is `63 CX` where *X* is the number of
<<<<<<< HEAD
retries remaining. In the case of `C0`, the biometric verification becomes blocked.
=======
retries remaining. In the case of `C0`, the biometric verification becomes blocked, and [PIV PIN verification](xref:PivApduVerifyPIN) must be used.
>>>>>>> 3b234d5a
<|MERGE_RESOLUTION|>--- conflicted
+++ resolved
@@ -33,31 +33,27 @@
 Total Length: 2\
 Data Length: 0
 
-Data | SW1 | SW2
-:---: | :---: | :---:
-(no data) | 90 | 00
+|   Data    | SW1 | SW2 |
+|:---------:|:---:|:---:|
+| (no data) | 90  | 00  |
 
 #### Response APDU for VERIFY (success with temporary PIN)
 
 Total Length: 18\
 Data Length: 16
 
-Data | SW1 | SW2
-:---: | :---: | :---:
-temporary PIN | 90 | 00
+|     Data      | SW1 | SW2 |
+|:-------------:|:---:|:---:|
+| temporary PIN | 90  | 00  |
 
 #### Response APDU for VERIFY (Invalid biometric match)
 
 Total Length: 2\
 Data Length: 0
 
-Data | SW1 | SW2
-:---: | :---: | :---:
-(no data) | 63 | C0 - C2
+|   Data    | SW1 |   SW2   |
+|:---------:|:---:|:-------:|
+| (no data) | 63  | C0 - C2 |
 
 If the biometric match failed, the error is `63 CX` where *X* is the number of
-<<<<<<< HEAD
-retries remaining. In the case of `C0`, the biometric verification becomes blocked.
-=======
-retries remaining. In the case of `C0`, the biometric verification becomes blocked, and [PIV PIN verification](xref:PivApduVerifyPIN) must be used.
->>>>>>> 3b234d5a
+retries remaining. In the case of `C0`, the biometric verification becomes blocked, and [PIV PIN verification](xref:PivApduVerifyPIN) must be used.