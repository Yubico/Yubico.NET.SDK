--- conflicted
+++ resolved
@@ -198,20 +198,12 @@
 ### Output
 
 #### Table 1: List of Metadata Elements
-<<<<<<< HEAD
-=======
-|   Name            |                  Meaning                                 |                              Data                                 |
-| :---------------: | :------------------------------------------------------: | :---------------------------------------------------------------: |
-|  IsConfigured     |  Whether the device is configured for biometric verification    |  bool                                                             |
-|  RetriesRemaining |  Number of remaining retries for biometric verification  |  integer; zero value means the biometric verification is blocked  |
-|  HasTemporaryPin  |  Whether a temporary PIN is generated                    |  bool                                                             |
->>>>>>> 001bcfef
-
-|       Name       |                        Meaning                         |                              Data                               |
-|:----------------:|:------------------------------------------------------:|:---------------------------------------------------------------:|
-|   IsConfigured   |  Is this device configured for biometric verification  |                              bool                               |
-| RetriesRemaining | Number of remaining retries for biometric verification | integer, zero value means the biometric verification is blocked |
-| HasTemporaryPin  |          Whether a temporary PIN is generated          |                              bool                               |
+
+|       Name       |                           Meaning                           |                              Data                               |
+|:----------------:|:-----------------------------------------------------------:|:---------------------------------------------------------------:|
+|   IsConfigured   | Whether the device is configured for biometric verification |                              bool                               |
+| RetriesRemaining |   Number of remaining retries for biometric verification    | integer; zero value means the biometric verification is blocked |
+| HasTemporaryPin  |            Whether a temporary PIN is generated             |                              bool                               |
 
 ### APDU
 
@@ -308,28 +300,19 @@
 
 ## Biometric verification
 
-<<<<<<< HEAD
-With biometric verification, the users can authenticate the PIV session with a successful match of a fingerprint. To be
-able to execute the biometric verification, the YubiKey has to have biometrics configured and must not be blocked for
-using biometrics. Clients can verify the conditions by reading the properties of biometric metadata (
-see [Get Bio metadata](#get-bio-metadata)).
-
-The YubiKey keeps track of failed biometric matches and will block the biometric authentication if there are more than
-three such failures. In that case the client should use the PIN verification as soon as possible. The number of
-remaining biometric matches is returned in the command response's `AttemptsRemaining` property. The value is present
-only after a failed match.
-
-Clients can also request to generate a temporary PIN which can be used with the `VerifyTemporaryPinCommand` for
+With biometric verification, users can authenticate the PIV session with a successful match of a fingerprint. To execute
+biometric verification, the YubiKey must have biometrics configured and enabled. Clients can verify these conditions by
+reading the properties of biometric metadata (see [Get Bio metadata](#get-bio-metadata)).
+
+The YubiKey keeps track of failed biometric matches and will block biometric authentication if there are more than three
+such failures. In that case, the client should use the [PIV PIN verification](#verify) as soon as possible. The number
+of remaining biometric verification attempts is returned in the command response's `AttemptsRemaining` property. The
+value is present only after a failed match.
+
+Clients can also request to generate a temporary PIN, which can be used with the `VerifyTemporaryPinCommand` for
 authentication without the need of a biometric match. The temporary PIN is stored in YubiKey's RAM and is invalidated
-after the PIV session is closed or an attempt of using a wrong temporary PIN. For `PIN_OR_MATCH_ALWAYS` slot policy, the
+after the PIV session is closed or an invalid temporary PIN is used. For `PIN_OR_MATCH_ALWAYS` slot policy, the
 temporary PIN can be used only once.
-=======
-With biometric verification, users can authenticate the PIV session with a successful match of a fingerprint. To execute biometric verification, the YubiKey must have biometrics configured and enabled. Clients can verify these conditions by reading the properties of biometric metadata (see [Get Bio metadata](#get-bio-metadata)).
-
-The YubiKey keeps track of failed biometric matches and will block biometric authentication if there are more than three such failures. In that case, the client should use the [PIV PIN verification](#verify) as soon as possible. The number of remaining biometric verification attempts is returned in the command response's `AttemptsRemaining` property. The value is present only after a failed match.
-
-Clients can also request to generate a temporary PIN, which can be used with the `VerifyTemporaryPinCommand` for authentication without the need of a biometric match. The temporary PIN is stored in YubiKey's RAM and is invalidated after the PIV session is closed or an invalid temporary PIN is used. For `PIN_OR_MATCH_ALWAYS` slot policy, the temporary PIN can be used only once.
->>>>>>> 001bcfef
 
 ### Available
 
@@ -350,18 +333,11 @@
 #### VerifyUvCommand
 
 Two boolean values:
-<<<<<<< HEAD
-
-- request temporary PIN\
-  if true, the YubiKey will wait for the user to perform a biometric verification (match an enrolled fingerprint) and,
-  on success, generate a temporary PIN.
-- check only\
-  when true, the YubiKey verifies internally that the biometric state is valid. No biometric verification is performed
-  on the YubiKey.
-=======
-- **request temporary PIN** - if true, the YubiKey will wait for the user to perform biometric verification (match an enrolled fingerprint) and, if verification is successful, generate a temporary PIN.
-- **check only** - when true, the YubiKey verifies internally that the biometric state is valid. No biometric verification is performed on the YubiKey. 
->>>>>>> 001bcfef
+
+- **request temporary PIN** - if true, the YubiKey will wait for the user to perform biometric verification (match an
+  enrolled fingerprint) and, if verification is successful, generate a temporary PIN.
+- **check only** - when true, the YubiKey verifies internally that the biometric state is valid. No biometric
+  verification is performed on the YubiKey.
 
 A client application would typically call the command with `false`, `false` parameters - this will make the YubiKey
 request the biometric verification from the users.
@@ -373,15 +349,10 @@
 ### Output
 
 #### VerifyUvResponse
-<<<<<<< HEAD
-
-If temporary PIN was requested and the status is Success, the returned value is the temporary PIN.
-In case of failure (for example the fingerprint did not match), the clients should read the `AttemptsRemaining` property
-which contains number of remaining biometric attempts.
-=======
+
 If a temporary PIN was requested and the status is Success, the returned value is the temporary PIN.
-In case of failure (for example, the fingerprint did not match), the clients should read the `AttemptsRemaining` property, which contains the number of remaining biometric attempts.
->>>>>>> 001bcfef
+In case of failure (for example, the fingerprint did not match), the clients should read the `AttemptsRemaining`
+property, which contains the number of remaining biometric attempts.
 
 #### VerifyTemporaryPinResponse
 
