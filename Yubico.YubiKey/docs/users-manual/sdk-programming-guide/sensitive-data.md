--- conflicted
+++ resolved
@@ -33,66 +33,33 @@
 
 ## Best Practices
 
-<<<<<<< HEAD
-1. **Use Byte Arrays over Strings**:
-=======
 1. **Use Byte Arrays over Strings**: 
->>>>>>> 5b4949ae
    Prefer `byte[]` over strings for sensitive data. Byte arrays allow direct memory manipulation and can be securely overwritten.
 
    Strings in C# are immutable, meaning any operation on a string creates a new string object, potentially leaving copies of sensitive data in memory.
-
-<<<<<<< HEAD
-2. **Overwrite Buffers**:
-=======
 2. **Overwrite Buffers**: 
->>>>>>> 5b4949ae
-   Use `CryptographicOperations.ZeroMemory()` to clear data after use.
+   Use [`CryptographicOperations.ZeroMemory()`](https://learn.microsoft.com/en-us/dotnet/api/system.security.cryptography.cryptographicoperations.zeromemory) to clear data after use.
 
    Simply setting a reference to null doesn't clear the actual data from memory. Overwriting ensures the sensitive data is actually removed.
-
-<<<<<<< HEAD
-3. **Minimize Data Lifespan**:
-=======
 3. **Minimize Data Lifespan**: 
->>>>>>> 5b4949ae
    Collect sensitive data just before use and clear immediately after.
 
    The longer sensitive data remains in memory, the higher the risk of exposure. Minimizing its lifespan reduces this risk.
-
-<<<<<<< HEAD
-4. **Control Buffer Sizes**:
-=======
 4. **Control Buffer Sizes**: 
->>>>>>> 5b4949ae
    Pre-allocate maximum-sized buffers to avoid resizing risks.
 
    Resizing operations can create copies of data in memory. By pre-allocating the maximum size, you avoid these copies and maintain better control over where your sensitive data resides.
-
-<<<<<<< HEAD
-5. **Pin Memory**:
-=======
 5. **Pin Memory**: 
->>>>>>> 5b4949ae
    Use techniques like [`stackalloc`](https://learn.microsoft.com/en-us/dotnet/csharp/language-reference/operators/stackalloc), [`GC.AllocateArray()`](https://learn.microsoft.com/en-us/dotnet/api/system.gc.allocatearray), [`fixed` statement](https://learn.microsoft.com/en-us/dotnet/csharp/language-reference/statements/fixed), or [`GCHandle.Alloc()`](https://learn.microsoft.com/en-us/dotnet/api/system.runtime.interopservices.gchandle.alloc) to prevent unintended copies.
 
    These techniques prevent the garbage collector from moving your sensitive data around in memory, reducing the risk of leaving copies in various memory locations.
 
 ### Avoid Using:
 
-<<<<<<< HEAD
-- **Strings**:
-  Cannot be securely wiped without risking runtime crashes.
-  Strings are immutable and internally optimized by the runtime, making it impossible to guarantee that all copies of the string have been securely erased.
-
-- **SecureString**:
-=======
 - **Strings**: 
   Cannot be securely wiped without risking runtime crashes.
   Strings are immutable and internally optimized by the runtime, making it impossible to guarantee that all copies of the string have been securely erased.
-
 - **SecureString**: 
->>>>>>> 5b4949ae
   No longer recommended by Microsoft for new development.
   SecureString was designed to mitigate some risks, but its implementation is platform-specific and doesn't provide significant advantages over properly managed byte arrays.
 
