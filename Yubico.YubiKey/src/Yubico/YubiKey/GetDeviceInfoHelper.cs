﻿// Copyright 2023 Yubico AB
// 
// Licensed under the Apache License, Version 2.0 (the "License").
// You may not use this file except in compliance with the License.
// You may obtain a copy of the License at
// 
//     http://www.apache.org/licenses/LICENSE-2.0
// 
// Unless required by applicable law or agreed to in writing, software
// distributed under the License is distributed on an "AS IS" BASIS,
// WITHOUT WARRANTIES OR CONDITIONS OF ANY KIND, either express or implied.
// See the License for the specific language governing permissions and
// limitations under the License.

using System;
using System.Collections.Generic;
using Microsoft.Extensions.Logging;
using Yubico.Core.Logging;

namespace Yubico.YubiKey
{
    internal static class GetDeviceInfoHelper
    {
<<<<<<< HEAD
        private static readonly Logger _logger = Log.GetLogger();
=======
        private static readonly ILogger Logger = Log.GetLogger(typeof(GetDeviceInfoHelper).FullName!);
>>>>>>> 443e7c7d

        /// <summary>
        /// Fetches and aggregates device configuration details from a YubiKey using multiple APDU commands,
        /// paging through the data as needed until all configuration data is retrieved.
        /// This method processes the responses, accumulating TLV-encoded data into a single dictionary.
        /// </summary>
        /// <typeparam name="TCommand">The specific type of IGetPagedDeviceInfoCommand, e.g. GetPagedDeviceInfoCommand, which will then allow for returning the appropriate response.</typeparam>
        /// <param name="connection">The connection interface to communicate with a YubiKey.</param>
        /// <returns>A YubiKeyDeviceInfo? object containing all relevant device information if successful, otherwise null.</returns>
        public static YubiKeyDeviceInfo? GetDeviceInfo<TCommand>(IYubiKeyConnection connection)
            where TCommand
            : IGetPagedDeviceInfoCommand<IYubiKeyResponseWithData<Dictionary<int, ReadOnlyMemory<byte>>>>,
            new()
        {
            int page = 0;
            var combinedPages = new Dictionary<int, ReadOnlyMemory<byte>>();

            bool hasMoreData = true;
            while (hasMoreData)
            {
                var response = connection.SendCommand(new TCommand { Page = (byte)page++ });
                if (response.Status == ResponseStatus.Success)
                {
                    var tlvData = response.GetData();
                    foreach (var tlv in tlvData)
                    {
                        combinedPages.Add(tlv.Key, tlv.Value);
                    }

                    const int moreDataTag = 0x10;

                    hasMoreData = tlvData.TryGetValue(moreDataTag, out var hasMoreDataByte)
                        && hasMoreDataByte.Span.Length == 1
                        && hasMoreDataByte.Span[0] == 1;
                }
                else
                {
                    _logger.LogError(
                        "Failed to get device info page-{Page}: {Error} {Message}", page,
                        response.StatusWord, response.StatusMessage);

                    return null;
                }
            }

            return YubiKeyDeviceInfo.CreateFromResponseData(combinedPages);
        }
    }
}<|MERGE_RESOLUTION|>--- conflicted
+++ resolved
@@ -21,11 +21,7 @@
 {
     internal static class GetDeviceInfoHelper
     {
-<<<<<<< HEAD
-        private static readonly Logger _logger = Log.GetLogger();
-=======
         private static readonly ILogger Logger = Log.GetLogger(typeof(GetDeviceInfoHelper).FullName!);
->>>>>>> 443e7c7d
 
         /// <summary>
         /// Fetches and aggregates device configuration details from a YubiKey using multiple APDU commands,
@@ -63,7 +59,7 @@
                 }
                 else
                 {
-                    _logger.LogError(
+                    Logger.LogError(
                         "Failed to get device info page-{Page}: {Error} {Message}", page,
                         response.StatusWord, response.StatusMessage);
 
