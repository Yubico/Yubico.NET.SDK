--- conflicted
+++ resolved
@@ -17,28 +17,17 @@
 namespace Yubico.YubiKey.Piv.Commands
 {
     /// <summary>
-<<<<<<< HEAD
-    ///     The <see cref="DeleteKeyCommand" /> is used to Delete a PIV key from the target slot
+    ///     The <see cref="DeleteKeyCommand" /> is used to delete a PIV key from the target slot.
     ///     <remarks>
-    ///         Any key, including the attestation key can be deleted.
+    ///         Any key, including the attestation key, can be deleted.
     ///     </remarks>
-=======
-    /// The <see cref="DeleteKeyCommand"/> is used to delete a PIV key from the target slot.
-    /// <remarks>
-    /// Any key, including the attestation key, can be deleted.
-    /// </remarks>
->>>>>>> 001bcfef
     /// </summary>
     public class DeleteKeyCommand : IYubiKeyCommand<DeleteKeyResponse>
     {
         private const byte MoveOrDeleteInstruction = 0xF6;
 
         /// <summary>
-<<<<<<< HEAD
-        ///     Constructor for the <see cref="DeleteKeyCommand" /> which is used to delete a PIV key from a slot.
-=======
-        /// Constructor for the <see cref="DeleteKeyCommand"/>, which is used to delete a PIV key from a slot.
->>>>>>> 001bcfef
+        ///     Constructor for the <see cref="DeleteKeyCommand" />, which is used to delete a PIV key from a slot.
         /// </summary>
         /// <param name="slotToClear">The YubiKey slot of the key you want to clear.</param>
         public DeleteKeyCommand(byte slotToClear)
@@ -47,25 +36,17 @@
         }
 
         /// <summary>
-<<<<<<< HEAD
-        ///     Constructor for the <see cref="DeleteKeyCommand" /> which is used to delete a PIV key from a slot.
-=======
-        /// Constructor for the <see cref="DeleteKeyCommand"/>, which is used to delete a PIV key from a slot.
->>>>>>> 001bcfef
+        ///     Constructor for the <see cref="DeleteKeyCommand" />, which is used to delete a PIV key from a slot.
         /// </summary>
         public DeleteKeyCommand() { }
 
         /// <summary>
-<<<<<<< HEAD
         ///     The Yubikey slot of the key you want to delete.
         /// </summary>
         public byte SlotToClear { get; set; }
 
         /// <summary>
-        ///     Gets the YubiKeyApplication to which this command belongs. For this command it's PIV.
-=======
-        /// Gets the YubiKeyApplication to which this command belongs. For this command, it's PIV.
->>>>>>> 001bcfef
+        ///     Gets the YubiKeyApplication to which this command belongs. For this command, it's PIV.
         /// </summary>
         /// <value>
         ///     YubiKeyApplication.Piv
@@ -73,17 +54,10 @@
         public YubiKeyApplication Application => YubiKeyApplication.Piv;
 
         /// <summary>
-<<<<<<< HEAD
-        ///     Constructs a <see cref="CommandApdu" /> for the Delete-operation.
+        ///     Constructs a <see cref="CommandApdu" /> for the delete operation.
         /// </summary>
         /// <returns>
-        ///     The <see cref="CommandApdu" /> that targets the Delete-operation with the correct parameters.
-=======
-        /// Constructs a <see cref="CommandApdu"/> for the delete operation.
-        /// </summary>
-        /// <returns>
-        /// The <see cref="CommandApdu"/> that targets the delete operation with the correct parameters.
->>>>>>> 001bcfef
+        ///     The <see cref="CommandApdu" /> that targets the delete operation with the correct parameters.
         /// </returns>
         public CommandApdu CreateCommandApdu() =>
             new CommandApdu
