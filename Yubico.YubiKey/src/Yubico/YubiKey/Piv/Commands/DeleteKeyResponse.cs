// Copyright 2024 Yubico AB
// 
// Licensed under the Apache License, Version 2.0 (the "License").
// You may not use this file except in compliance with the License.
// You may obtain a copy of the License at
// 
//     http://www.apache.org/licenses/LICENSE-2.0
// 
// Unless required by applicable law or agreed to in writing, software
// distributed under the License is distributed on an "AS IS" BASIS,
// WITHOUT WARRANTIES OR CONDITIONS OF ANY KIND, either express or implied.
// See the License for the specific language governing permissions and
// limitations under the License.

using Yubico.Core.Iso7816;

namespace Yubico.YubiKey.Piv.Commands
{
    /// <summary>
<<<<<<< HEAD
    ///     The <see cref="DeleteKeyResponse" /> for the corresponding <see cref="DeleteKeyCommand" />
    ///     <seealso cref="PivResponse" />
    ///     <seealso cref="YubiKeyResponse" />
    /// </summary>
    public class DeleteKeyResponse : PivResponse
    {
        /// <summary>
        ///     The constructor for the <see cref="DeleteKeyResponse" />
=======
    /// The <see cref="DeleteKeyResponse"/> for the corresponding <see cref="DeleteKeyCommand"/>.
    /// </summary>
    /// <seealso cref="PivResponse"/>
    /// <seealso cref="YubiKeyResponse"/>
    public class DeleteKeyResponse : PivResponse
    {
        /// <summary>
        /// The constructor for the <see cref="DeleteKeyResponse"/>.
>>>>>>> 001bcfef
        /// </summary>
        /// <param name="responseApdu">
        ///     The return data with which the Yubikey responded
        ///     to the <see cref="DeleteKeyCommand" />
        /// </param>
        /// <seealso cref="DeleteKeyCommand" />
        public DeleteKeyResponse(ResponseApdu responseApdu) : base(responseApdu)
        {
        }
    }
}<|MERGE_RESOLUTION|>--- conflicted
+++ resolved
@@ -17,25 +17,14 @@
 namespace Yubico.YubiKey.Piv.Commands
 {
     /// <summary>
-<<<<<<< HEAD
-    ///     The <see cref="DeleteKeyResponse" /> for the corresponding <see cref="DeleteKeyCommand" />
-    ///     <seealso cref="PivResponse" />
-    ///     <seealso cref="YubiKeyResponse" />
+    ///     The <see cref="DeleteKeyResponse" /> for the corresponding <see cref="DeleteKeyCommand" />.
     /// </summary>
+    /// <seealso cref="PivResponse" />
+    /// <seealso cref="YubiKeyResponse" />
     public class DeleteKeyResponse : PivResponse
     {
         /// <summary>
-        ///     The constructor for the <see cref="DeleteKeyResponse" />
-=======
-    /// The <see cref="DeleteKeyResponse"/> for the corresponding <see cref="DeleteKeyCommand"/>.
-    /// </summary>
-    /// <seealso cref="PivResponse"/>
-    /// <seealso cref="YubiKeyResponse"/>
-    public class DeleteKeyResponse : PivResponse
-    {
-        /// <summary>
-        /// The constructor for the <see cref="DeleteKeyResponse"/>.
->>>>>>> 001bcfef
+        ///     The constructor for the <see cref="DeleteKeyResponse" />.
         /// </summary>
         /// <param name="responseApdu">
         ///     The return data with which the Yubikey responded
