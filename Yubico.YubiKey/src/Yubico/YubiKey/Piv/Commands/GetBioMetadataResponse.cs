--- conflicted
+++ resolved
@@ -19,41 +19,22 @@
 namespace Yubico.YubiKey.Piv.Commands
 {
     /// <summary>
-<<<<<<< HEAD
-    ///     The response to <see cref="GetBioMetadataCommand" />, containing Bio Metadata about a
+    ///     The response to <see cref="GetBioMetadataCommand" /> containing YubiKey Bio Metadata about a
     ///     particular key.
     /// </summary>
     /// <remarks>
-    ///     The Get Bio Metadata command is available on Bio multi-protocol keys.
+    ///     The GetBioMetadataCommand is available on YubiKey Bio multi-protocol keys.
     ///     <para>
     ///         This is the partner Response class to <see cref="GetBioMetadataCommand" />.
     ///     </para>
     ///     <para>
-    ///         The data returned is a <see cref="PivBioMetadata" />.
+    ///         The data returned is a <see cref="PivBioMetadata" /> object.
     ///     </para>
     ///     <para>
     ///         Example:
     ///     </para>
     ///     <code language="csharp">
     ///   IYubiKeyConnection connection = key.Connect(YubiKeyApplication.Piv);<br />
-=======
-    /// The response to <see cref="GetBioMetadataCommand"/> containing YubiKey Bio Metadata about a
-    /// particular key.
-    /// </summary>
-    /// <remarks>
-    /// The GetBioMetadataCommand is available on YubiKey Bio multi-protocol keys.
-    /// <para>
-    /// This is the partner Response class to <see cref="GetBioMetadataCommand"/>.
-    /// </para>
-    /// <para>
-    /// The data returned is a <see cref="PivBioMetadata"/> object.
-    /// </para>
-    /// <para>
-    /// Example:
-    /// </para>
-    /// <code language="csharp">
-    ///   IYubiKeyConnection connection = key.Connect(YubiKeyApplication.Piv);<br/>
->>>>>>> 001bcfef
     ///   GetBioMetadataCommand command = new GetBioMetadataCommand();
     ///   GetBioMetadataResponse response = connection.SendCommand(command);<br />
     ///   if (response.Status == ResponseStatus.Success)
