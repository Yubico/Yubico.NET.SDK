// Copyright 2024 Yubico AB
// 
// Licensed under the Apache License, Version 2.0 (the "License").
// You may not use this file except in compliance with the License.
// You may obtain a copy of the License at
// 
//     http://www.apache.org/licenses/LICENSE-2.0
// 
// Unless required by applicable law or agreed to in writing, software
// distributed under the License is distributed on an "AS IS" BASIS,
// WITHOUT WARRANTIES OR CONDITIONS OF ANY KIND, either express or implied.
// See the License for the specific language governing permissions and
// limitations under the License.

using Yubico.Core.Iso7816;

namespace Yubico.YubiKey.Piv.Commands
{
    /// <summary>
<<<<<<< HEAD
    ///     The <see cref="MoveKeyResponse" /> for the corresponding <see cref="MoveKeyCommand" />
    ///     <seealso cref="PivResponse" />
    ///     <seealso cref="YubiKeyResponse" />
    /// </summary>
=======
    /// The <see cref="MoveKeyResponse"/> for the corresponding <see cref="MoveKeyCommand"/>.
    /// </summary>
    /// <seealso cref="PivResponse"/>
    /// <seealso cref="YubiKeyResponse"/>
>>>>>>> 001bcfef
    public class MoveKeyResponse : PivResponse
    {
        /// <summary>
        ///     The constructor for the <see cref="MoveKeyResponse" />
        /// </summary>
        /// <param name="responseApdu">
        ///     The return data with which the Yubikey responded
        ///     to the <see cref="MoveKeyCommand" />
        /// </param>
        /// <seealso cref="MoveKeyCommand" />
        public MoveKeyResponse(ResponseApdu responseApdu) : base(responseApdu)
        {
        }
    }
}<|MERGE_RESOLUTION|>--- conflicted
+++ resolved
@@ -17,17 +17,10 @@
 namespace Yubico.YubiKey.Piv.Commands
 {
     /// <summary>
-<<<<<<< HEAD
-    ///     The <see cref="MoveKeyResponse" /> for the corresponding <see cref="MoveKeyCommand" />
-    ///     <seealso cref="PivResponse" />
-    ///     <seealso cref="YubiKeyResponse" />
+    ///     The <see cref="MoveKeyResponse" /> for the corresponding <see cref="MoveKeyCommand" />.
     /// </summary>
-=======
-    /// The <see cref="MoveKeyResponse"/> for the corresponding <see cref="MoveKeyCommand"/>.
-    /// </summary>
-    /// <seealso cref="PivResponse"/>
-    /// <seealso cref="YubiKeyResponse"/>
->>>>>>> 001bcfef
+    /// <seealso cref="PivResponse" />
+    /// <seealso cref="YubiKeyResponse" />
     public class MoveKeyResponse : PivResponse
     {
         /// <summary>
