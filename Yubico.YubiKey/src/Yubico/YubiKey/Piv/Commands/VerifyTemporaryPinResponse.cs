--- conflicted
+++ resolved
@@ -20,7 +20,6 @@
     ///     The response to verifying the temporary PIN.
     /// </summary>
     /// <remarks>
-<<<<<<< HEAD
     ///     <para>
     ///         This is the partner Response class to <see cref="VerifyTemporaryPinCommand" />.
     ///     </para>
@@ -33,14 +32,14 @@
     ///             <term>
     ///                 <see cref="ResponseStatus.Success" />
     ///             </term>
-    ///             <description>The temporary PIN verified. GetData returns <c>null</c>.</description>
+    ///             <description>The temporary PIN was valid and verified successfully. GetData returns <c>null</c>.</description>
     ///         </item>
     ///         <item>
     ///             <term>
     ///                 <see cref="ResponseStatus.AuthenticationRequired" />
     ///             </term>
     ///             <description>
-    ///                 The temporary PIN did not verify. The temporary PIN is cleared from the YubiKey,
+    ///                 The temporary PIN was not valid. The temporary PIN is cleared from the YubiKey, and
     ///                 the session is not authenticated.
     ///             </description>
     ///         </item>
@@ -49,33 +48,6 @@
     ///         Example:
     ///     </para>
     ///     <code language="csharp">
-=======
-    /// <para>
-    /// This is the partner Response class to <see cref="VerifyTemporaryPinCommand"/>.
-    /// </para>
-    /// <list type="table">
-    /// <listheader>
-    /// <term>Status</term>
-    /// <description>Description</description>
-    /// </listheader>
-    ///
-    /// <item>
-    /// <term><see cref="ResponseStatus.Success"/></term>
-    /// <description>The temporary PIN was valid and verified successfully. GetData returns <c>null</c>.</description>
-    /// </item>
-    ///
-    /// <item>
-    /// <term><see cref="ResponseStatus.AuthenticationRequired"/></term>
-    /// <description>The temporary PIN was not valid. The temporary PIN is cleared from the YubiKey, and
-    /// the session is not authenticated.</description>
-    /// </item>
-    /// </list>
-    ///
-    /// <para>
-    /// Example:
-    /// </para>
-    /// <code language="csharp">
->>>>>>> 001bcfef
     ///   /* This example assumes the application has obtained a temporary PIN by calling
     ///    * VerifyUvCommand(true, false).
     ///    */
