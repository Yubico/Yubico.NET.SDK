--- conflicted
+++ resolved
@@ -23,19 +23,11 @@
     ///     Authenticate with YubiKey Bio multi-protocol capabilities.
     /// </summary>
     /// <remarks>
-<<<<<<< HEAD
     ///     The partner Response class is <see cref="VerifyUvResponse" />.
     ///     <para>
     ///         Before calling this method, clients must verify that the authenticator is bio-capable and
-    ///         not blocked for bio matching.
+    ///         not blocked for biometric matching.
     ///     </para>
-=======
-    /// The partner Response class is <see cref="VerifyUvResponse"/>.
-    /// <para>
-    /// Before calling this method, clients must verify that the authenticator is bio-capable and
-    /// not blocked for biometric matching.
-    /// </para>
->>>>>>> 001bcfef
     /// </remarks>
     public sealed class VerifyUvCommand : IYubiKeyCommand<VerifyUvResponse>
     {
