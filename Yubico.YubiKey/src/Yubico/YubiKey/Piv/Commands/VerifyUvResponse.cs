--- conflicted
+++ resolved
@@ -23,7 +23,6 @@
     ///     The response to biometric verification.
     /// </summary>
     /// <remarks>
-<<<<<<< HEAD
     ///     <para>
     ///         This is the partner Response class to <see cref="VerifyUvCommand" />.
     ///     </para>
@@ -43,7 +42,7 @@
     ///                 <see cref="ResponseStatus.Success" />
     ///             </term>
     ///             <description>
-    ///                 The biometric authentication succeeded. GetData returns temporary pin if requested.
+    ///                 The biometric authentication succeeded. GetData returns the temporary pin if requested.
     ///             </description>
     ///         </item>
     ///         <item>
@@ -53,7 +52,7 @@
     ///             <description>
     ///                 The biometric authentication failed. GetData returns null. <see cref="AttemptsRemaining" />
     ///                 returns the number of retries remaining. If the number of retries is 0, the biometric authentication is
-    ///                 blocked and the client should use PIN authentication <see cref="VerifyPinCommand" />.
+    ///                 blocked and the client should authenticate with the PIV PIN via <see cref="VerifyPinCommand" />.
     ///             </description>
     ///         </item>
     ///     </list>
@@ -62,42 +61,6 @@
     ///     </para>
     ///     <code language="csharp">
     ///   IYubiKeyConnection connection = key.Connect(YubiKeyApplication.Piv);<br />
-=======
-    /// <para>
-    /// This is the partner Response class to <see cref="VerifyUvCommand"/>.
-    /// </para>
-    /// <para>
-    /// To determine the result of the command, first look at the
-    /// <see cref="YubiKeyResponse.Status"/>. If <c>Status</c> is not one of
-    /// the following values then an error has occurred and <see cref="GetData"/>
-    /// will throw an exception.
-    /// </para>
-    /// <list type="table">
-    /// <listheader>
-    /// <term>Status</term>
-    /// <description>Description</description>
-    /// </listheader>
-    ///
-    /// <item>
-    /// <term><see cref="ResponseStatus.Success"/></term>
-    /// <description>The biometric authentication succeeded. GetData returns the temporary pin if requested.
-    /// </description>
-    /// </item>
-    ///
-    /// <item>
-    /// <term><see cref="ResponseStatus.AuthenticationRequired"/></term>
-    /// <description>The biometric authentication failed. GetData returns null. <see cref="AttemptsRemaining"/> 
-    /// returns the number of retries remaining. If the number of retries is 0, the biometric authentication is 
-    /// blocked and the client should authenticate with the PIV PIN via <see cref="VerifyPinCommand"/>.</description>
-    /// </item>
-    /// </list>
-    ///
-    /// <para>
-    /// Example:
-    /// </para>
-    /// <code language="csharp">
-    ///   IYubiKeyConnection connection = key.Connect(YubiKeyApplication.Piv);<br/>
->>>>>>> 001bcfef
     ///   var command = new VerifyUvCommand(false, false);
     ///   VerifyUvResponse response = connection.SendCommand(command);<br />
     ///   if (response.Status == ResponseStatus.AuthenticationRequired)
