--- conflicted
+++ resolved
@@ -15,11 +15,8 @@
 using System;
 using System.Globalization;
 using System.Security.Cryptography;
-<<<<<<< HEAD
-using System.Text;
-=======
 using Microsoft.Extensions.Logging;
->>>>>>> 443e7c7d
+using Yubico.Core.Cryptography;
 using Yubico.Core.Logging;
 using Yubico.Core.Tlv;
 using Yubico.YubiKey.Cryptography;
@@ -227,7 +224,7 @@
             {
                 tlvWriter.WriteValue(FascNumberTag, FascNumber.Span);
                 tlvWriter.WriteValue(GuidTag, GuidValue.Span);
-                tlvWriter.WriteString(ExpirationDateTag, FixedDate, Encoding.ASCII);
+                tlvWriter.WriteString(ExpirationDateTag, FixedDate, System.Text.Encoding.ASCII);
                 tlvWriter.WriteValue(SignatureTag, emptySpan);
                 tlvWriter.WriteValue(LrcTag, emptySpan);
             }
@@ -326,7 +323,7 @@
             if (isValid)
             {
                 _log.LogInformation("Decode data into CardholderUniqueId: ExpirationDate.");
-                if (tlvReader.TryReadString(out string theDate, ExpirationDateTag, Encoding.ASCII))
+                if (tlvReader.TryReadString(out string theDate, ExpirationDateTag, System.Text.Encoding.ASCII))
                 {
                     if (theDate.Equals(FixedDate, StringComparison.Ordinal))
                     {
