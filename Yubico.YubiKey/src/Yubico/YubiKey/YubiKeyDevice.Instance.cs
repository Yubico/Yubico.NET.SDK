// Copyright 2021 Yubico AB
//
// Licensed under the Apache License, Version 2.0 (the "License").
// You may not use this file except in compliance with the License.
// You may obtain a copy of the License at
//
//     http://www.apache.org/licenses/LICENSE-2.0
//
// Unless required by applicable law or agreed to in writing, software
// distributed under the License is distributed on an "AS IS" BASIS,
// WITHOUT WARRANTIES OR CONDITIONS OF ANY KIND, either express or implied.
// See the License for the specific language governing permissions and
// limitations under the License.

using System;
using System.Diagnostics.CodeAnalysis;
using System.Globalization;
using Yubico.Core.Devices;
using Yubico.Core.Devices.Hid;
using Yubico.Core.Devices.SmartCard;
using Yubico.YubiKey.DeviceExtensions;
using MgmtCmd = Yubico.YubiKey.Management.Commands;

namespace Yubico.YubiKey
{
    public sealed partial class YubiKeyDevice : IYubiKeyDevice
    {
        #region IYubiKeyDeviceInfo
        /// <inheritdoc />
        public YubiKeyCapabilities AvailableUsbCapabilities => _yubiKeyInfo.AvailableUsbCapabilities;

        /// <inheritdoc />
        public YubiKeyCapabilities EnabledUsbCapabilities => _yubiKeyInfo.EnabledUsbCapabilities;

        /// <inheritdoc />
        public YubiKeyCapabilities AvailableNfcCapabilities => _yubiKeyInfo.AvailableNfcCapabilities;

        /// <inheritdoc />
        public YubiKeyCapabilities EnabledNfcCapabilities => _yubiKeyInfo.EnabledNfcCapabilities;

        /// <inheritdoc />
        public int? SerialNumber => _yubiKeyInfo.SerialNumber;

        /// <inheritdoc />
        public bool IsFipsSeries => _yubiKeyInfo.IsFipsSeries;

        /// <inheritdoc />
        public FormFactor FormFactor => _yubiKeyInfo.FormFactor;

        /// <inheritdoc />
        public FirmwareVersion FirmwareVersion => _yubiKeyInfo.FirmwareVersion;

        /// <inheritdoc />
        public int AutoEjectTimeout => _yubiKeyInfo.AutoEjectTimeout;

        /// <inheritdoc />
        public byte ChallengeResponseTimeout => _yubiKeyInfo.ChallengeResponseTimeout;

        /// <inheritdoc />
        public DeviceFlags DeviceFlags => _yubiKeyInfo.DeviceFlags;

        /// <inheritdoc />
        public bool ConfigurationLocked => _yubiKeyInfo.ConfigurationLocked;
        #endregion

        private const int _lockCodeLength = MgmtCmd.SetDeviceInfoBaseCommand.LockCodeLength;

        private static readonly ReadOnlyMemory<byte> _lockCodeAllZeros = new byte[_lockCodeLength];

        internal bool HasSmartCard => !(_smartCardDevice is null);
        internal bool HasHidFido => !(_hidFidoDevice is null);
        internal bool HasHidKeyboard => !(_hidKeyboardDevice is null);

        internal bool IsNfcDevice { get; private set; }

        private ISmartCardDevice? _smartCardDevice;
        private IHidDevice? _hidFidoDevice;
        private IHidDevice? _hidKeyboardDevice;
        private IYubiKeyDeviceInfo _yubiKeyInfo;
<<<<<<< HEAD
=======

        /// <summary>
        /// Constructs a <see cref="YubiKeyDevice"/> instance.
        /// </summary>
        /// <param name="device">A valid device; either a smart card, keyboard, or FIDO device.</param>
        /// <param name="info">The YubiKey device information that describes the device.</param>
        /// <exception cref="ArgumentException">An unrecognized device type was given.</exception>
        public YubiKeyDevice(IDevice device, IYubiKeyDeviceInfo info)
        {
            switch (device)
            {
                case ISmartCardDevice scardDevice:
                    _smartCardDevice = scardDevice;
                    break;
                case IHidDevice hidDevice when hidDevice.IsKeyboard():
                    _hidKeyboardDevice = hidDevice;
                    break;
                case IHidDevice hidDevice when hidDevice.IsFido():
                    _hidFidoDevice = hidDevice;
                    break;
                default:
                    throw new ArgumentException(ExceptionMessages.DeviceTypeNotRecognized, nameof(device));
            }

            _yubiKeyInfo = info;
        }
>>>>>>> 45a4a430

        /// <summary>
        /// Construct a <see cref="YubiKeyDevice"/> instance.
        /// </summary>
        /// <param name="smartCardDevice"><see cref="ISmartCardDevice"/> for the YubiKey.</param>
        /// <param name="hidKeyboardDevice"><see cref="IHidDevice"/> for normal HID interaction with the YubiKey.</param>
        /// <param name="hidFidoDevice"><see cref="IHidDevice"/> for FIDO interaction with the YubiKey.</param>
        /// <param name="yubiKeyDeviceInfo"><see cref="IYubiKeyDeviceInfo"/> with remaining properties of the YubiKey.</param>
        public YubiKeyDevice(
            ISmartCardDevice? smartCardDevice,
            IHidDevice? hidKeyboardDevice,
            IHidDevice? hidFidoDevice,
            IYubiKeyDeviceInfo yubiKeyDeviceInfo)
        {
            _smartCardDevice = smartCardDevice;
            _hidFidoDevice = hidFidoDevice;
            _hidKeyboardDevice = hidKeyboardDevice;
            _yubiKeyInfo = yubiKeyDeviceInfo;
            IsNfcDevice = smartCardDevice?.IsNfcTransport() ?? false;
        }

        /// <summary>
        /// Updates current <see cref="YubiKeyDevice"/> with new info from SmartCard device or HID device.
        /// </summary>
<<<<<<< HEAD
        /// <param name="smartCardDevice"><see cref="ISmartCardDevice"/> for the YubiKey.</param>
        /// <param name="hidKeyboardDevice"><see cref="IHidDevice"/> for normal HID interaction with the YubiKey.</param>
        /// <param name="hidFidoDevice"><see cref="IHidDevice"/> for FIDO interaction with the YubiKey.</param>
        /// <param name="yubiKeyDeviceInfo"><see cref="IYubiKeyDeviceInfo"/> with remaining properties of the YubiKey.</param>
        public void Merge(ISmartCardDevice? smartCardDevice,
                          IHidDevice? hidKeyboardDevice,
                          IHidDevice? hidFidoDevice,
                          IYubiKeyDeviceInfo yubiKeyDeviceInfo)
        {
            _smartCardDevice ??= smartCardDevice;
            _hidKeyboardDevice ??= hidKeyboardDevice;
            _hidFidoDevice ??= hidFidoDevice;

            _yubiKeyInfo = (_smartCardDevice != null || _hidKeyboardDevice != null || _hidFidoDevice != null)
                ? yubiKeyDeviceInfo
                : _yubiKeyInfo;

            if (smartCardDevice != null)
            {
                IsNfcDevice = smartCardDevice?.IsNfcTransport() ?? false;
            }
=======
        /// <param name="device"></param>
        /// <param name="info"></param>
        public void Merge(IDevice device, IYubiKeyDeviceInfo info)
        {
            switch (device)
            {
                case ISmartCardDevice scardDevice:
                    _smartCardDevice = scardDevice;
                    IsNfcDevice = scardDevice.IsNfcTransport();
                    break;
                case IHidDevice hidDevice when hidDevice.IsKeyboard():
                    _hidKeyboardDevice = hidDevice;
                    break;
                case IHidDevice hidDevice when hidDevice.IsFido():
                    _hidFidoDevice = hidDevice;
                    break;
                default:
                    throw new ArgumentException(ExceptionMessages.DeviceTypeNotRecognized, nameof(device));
            }

            _yubiKeyInfo = info;
>>>>>>> 45a4a430
        }


        /// <inheritdoc />
        public IYubiKeyConnection Connect(YubiKeyApplication yubikeyApplication)
        {
            if (TryConnect(yubikeyApplication, out IYubiKeyConnection? connection))
            {
                return connection;
            }

            throw new NotSupportedException(ExceptionMessages.NoInterfaceAvailable);
        }

        /// <inheritdoc />
        public IYubiKeyConnection Connect(byte[] applicationId)
        {
            if (TryConnect(applicationId, out IYubiKeyConnection? connection))
            {
                return connection;
            }

            throw new NotSupportedException(ExceptionMessages.NoInterfaceAvailable);
        }

        /// <inheritdoc />
        public bool TryConnect(
            YubiKeyApplication application,
            [MaybeNullWhen(returnValue: false)]
            out IYubiKeyConnection connection)
        {
            // OTP application should prefer the HIDKeyboard transport, but fall back on smart card
            // if unavailable.
            if (application == YubiKeyApplication.Otp && HasHidKeyboard)
            {
                connection = new KeyboardConnection(_hidKeyboardDevice!);
                return true;
            }

            // FIDO applications should prefer the HIDFido transport, but fall back on smart card
            // if unavailable.
            if ((application == YubiKeyApplication.Fido2 || application == YubiKeyApplication.FidoU2f)
                && HasHidFido)
            {
                connection = new FidoConnection(_hidKeyboardDevice!);
                return true;
            }

            if (!HasSmartCard || _smartCardDevice is null)
            {
                connection = null;
                return false;
            }

            connection = new CcidConnection(_smartCardDevice, application);
            return true;
        }

        /// <inheritdoc />
        public bool TryConnect(
            byte[] applicationId,
            [MaybeNullWhen(returnValue: false)]
            out IYubiKeyConnection connection)
        {
            if (!HasSmartCard || _smartCardDevice is null)
            {
                connection = null;
                return false;
            }

            connection = new CcidConnection(_smartCardDevice, applicationId);

            return false;
        }

        /// <inheritdoc/>
        public void SetEnabledNfcCapabilities(YubiKeyCapabilities yubiKeyCapabilities)
        {
            var setCommand = new MgmtCmd.SetDeviceInfoCommand
            {
                EnabledNfcCapabilities = yubiKeyCapabilities,
                ResetAfterConfig = true,
            };

            IYubiKeyResponse setConfigurationResponse = SendConfiguration(setCommand);

            if (setConfigurationResponse.Status != ResponseStatus.Success)
            {
                throw new InvalidOperationException(setConfigurationResponse.StatusMessage);
            }
        }

        /// <inheritdoc/>
        public void SetEnabledUsbCapabilities(YubiKeyCapabilities yubiKeyCapabilities)
        {
            if ((AvailableUsbCapabilities & yubiKeyCapabilities) == YubiKeyCapabilities.None)
            {
                throw new InvalidOperationException(ExceptionMessages.MustEnableOneAvailableUsbCapability);
            }

            var setCommand = new MgmtCmd.SetDeviceInfoCommand
            {
                EnabledUsbCapabilities = yubiKeyCapabilities,
                ResetAfterConfig = true,
            };

            IYubiKeyResponse setConfigurationResponse = SendConfiguration(setCommand);

            if (setConfigurationResponse.Status != ResponseStatus.Success)
            {
                throw new InvalidOperationException(setConfigurationResponse.StatusMessage);
            }
        }

        /// <inheritdoc/>
        public void SetChallengeResponseTimeout(int seconds)
        {
            if (seconds < 0 || seconds > byte.MaxValue)
            {
                throw new ArgumentOutOfRangeException(nameof(seconds));
            }

            var setCommand = new MgmtCmd.SetDeviceInfoCommand
            {
                ChallengeResponseTimeout = (byte)seconds,
            };

            IYubiKeyResponse setConfigurationResponse = SendConfiguration(setCommand);

            if (setConfigurationResponse.Status != ResponseStatus.Success)
            {
                throw new InvalidOperationException(setConfigurationResponse.StatusMessage);
            }
        }

        /// <inheritdoc/>
        public void SetAutoEjectTimeout(int seconds)
        {
            if (seconds < ushort.MinValue || seconds > ushort.MaxValue)
            {
                throw new ArgumentOutOfRangeException(nameof(seconds));
            }

            var setCommand = new MgmtCmd.SetDeviceInfoCommand
            {
                AutoEjectTimeout = seconds,
            };

            IYubiKeyResponse setConfigurationResponse = SendConfiguration(setCommand);

            if (setConfigurationResponse.Status != ResponseStatus.Success)
            {
                throw new InvalidOperationException(setConfigurationResponse.StatusMessage);
            }
        }

        /// <inheritdoc/>
        public void SetDeviceFlags(DeviceFlags deviceFlags)
        {
            var setCommand = new MgmtCmd.SetDeviceInfoCommand
            {
                DeviceFlags = deviceFlags,
            };

            IYubiKeyResponse setConfigurationResponse = SendConfiguration(setCommand);

            if (setConfigurationResponse.Status != ResponseStatus.Success)
            {
                throw new InvalidOperationException(setConfigurationResponse.StatusMessage);
            }
        }

        /// <inheritdoc/>
        public void LockConfiguration(ReadOnlySpan<byte> lockCode)
        {
            if (lockCode.Length != _lockCodeLength)
            {
                throw new ArgumentException(
                    string.Format(
                        CultureInfo.CurrentCulture,
                        ExceptionMessages.LockCodeWrongLength,
                        _lockCodeLength,
                        lockCode.Length),
                        nameof(lockCode));
            }

            if (lockCode.SequenceEqual(_lockCodeAllZeros.Span))
            {
                throw new ArgumentException(
                    ExceptionMessages.LockCodeAllZeroNotAllowed,
                    nameof(lockCode));
            }

            var setCommand = new MgmtCmd.SetDeviceInfoCommand();
            setCommand.SetLockCode(lockCode);

            IYubiKeyResponse setConfigurationResponse = SendConfiguration(setCommand);

            if (setConfigurationResponse.Status != ResponseStatus.Success)
            {
                throw new InvalidOperationException(setConfigurationResponse.StatusMessage);
            }
        }

        /// <inheritdoc/>
        public void UnlockConfiguration(ReadOnlySpan<byte> lockCode)
        {
            if (lockCode.Length != _lockCodeLength)
            {
                throw new ArgumentException(
                    string.Format(
                        CultureInfo.CurrentCulture,
                        ExceptionMessages.LockCodeWrongLength,
                        _lockCodeLength,
                        lockCode.Length),
                        nameof(lockCode));
            }

            var setCommand = new MgmtCmd.SetDeviceInfoCommand();
            setCommand.ApplyLockCode(lockCode);
            setCommand.SetLockCode(_lockCodeAllZeros.Span);

            IYubiKeyResponse setConfigurationResponse = SendConfiguration(setCommand);

            if (setConfigurationResponse.Status != ResponseStatus.Success)
            {
                throw new InvalidOperationException(setConfigurationResponse.StatusMessage);
            }
        }

        /// <inheritdoc/>
        public void SetLegacyDeviceConfiguration(
            YubiKeyCapabilities yubiKeyInterfaces,
            byte challengeResponseTimeout,
            bool touchEjectEnabled,
            int autoEjectTimeout)
        {
            #region argument checks
            // Keep only flags related to interfaces. This makes the operation easier for users
            // who may be doing bitwise operations on [Available/Enabled]UsbCapabilities.
            yubiKeyInterfaces &=
                YubiKeyCapabilities.Ccid
                | YubiKeyCapabilities.FidoU2f
                | YubiKeyCapabilities.Otp;

            // Check if at least one interface is enabled.
            if (yubiKeyInterfaces == YubiKeyCapabilities.None
                || (AvailableUsbCapabilities != YubiKeyCapabilities.None
                && (AvailableUsbCapabilities & yubiKeyInterfaces) == YubiKeyCapabilities.None))
            {
                throw new InvalidOperationException(ExceptionMessages.MustEnableOneAvailableUsbInterface);
            }

            if (touchEjectEnabled)
            {
                if (yubiKeyInterfaces != YubiKeyCapabilities.Ccid)
                {
                    throw new ArgumentException(
                        ExceptionMessages.TouchEjectTimeoutRequiresCcidOnly,
                        nameof(touchEjectEnabled));
                }

                if (autoEjectTimeout < ushort.MinValue || autoEjectTimeout > ushort.MaxValue)
                {
                    throw new ArgumentOutOfRangeException(nameof(autoEjectTimeout));
                }
            }
            else
            {
                if (autoEjectTimeout != 0)
                {
                    throw new ArgumentException(
                        ExceptionMessages.AutoEjectTimeoutRequiresTouchEjectEnabled,
                        nameof(autoEjectTimeout));
                }
            }
            #endregion

            IYubiKeyResponse setConfigurationResponse;

            // Newer YubiKeys should use SetDeviceInfo
            if (FirmwareVersion.Major >= 5)
            {
                DeviceFlags deviceFlags =
                    touchEjectEnabled
                    ? DeviceFlags | DeviceFlags.TouchEject
                    : DeviceFlags & ~DeviceFlags.TouchEject;

                var setDeviceInfoCommand = new MgmtCmd.SetDeviceInfoCommand
                {
                    EnabledUsbCapabilities = yubiKeyInterfaces.ToDeviceInfoCapabilities(),
                    ChallengeResponseTimeout = challengeResponseTimeout,
                    AutoEjectTimeout = autoEjectTimeout,
                    DeviceFlags = deviceFlags,
                    ResetAfterConfig = true,
                };

                setConfigurationResponse = SendConfiguration(setDeviceInfoCommand);
            }
            else
            {
                var setLegacyDeviceConfigCommand = new MgmtCmd.SetLegacyDeviceConfigCommand(
                    yubiKeyInterfaces,
                    challengeResponseTimeout,
                    touchEjectEnabled,
                    autoEjectTimeout);

                setConfigurationResponse = SendConfiguration(setLegacyDeviceConfigCommand);
            }

            if (setConfigurationResponse.Status != ResponseStatus.Success)
            {
                throw new InvalidOperationException(setConfigurationResponse.StatusMessage);
            }
        }

        private IYubiKeyResponse SendConfiguration(MgmtCmd.SetDeviceInfoBaseCommand baseCommand)
        {
            IYubiKeyConnection? connection = null;
            try
            {
                IYubiKeyCommand<IYubiKeyResponse> command;

                if (TryConnect(YubiKeyApplication.Management, out connection))
                {
                    command = new MgmtCmd.SetDeviceInfoCommand(baseCommand);
                }
                else if (TryConnect(YubiKeyApplication.Otp, out connection))
                {
                    command = new Otp.Commands.SetDeviceInfoCommand(baseCommand);
                }
                else
                {
                    throw new NotSupportedException(ExceptionMessages.NoInterfaceAvailable);
                }

                return connection.SendCommand(command);
            }
            finally
            {
                connection?.Dispose();
            }
        }

        private IYubiKeyResponse SendConfiguration(
            MgmtCmd.SetLegacyDeviceConfigBase baseCommand)
        {
            IYubiKeyConnection? connection = null;
            try
            {
                IYubiKeyCommand<IYubiKeyResponse> command;

                if (TryConnect(YubiKeyApplication.Management, out connection))
                {
                    command = new MgmtCmd.SetLegacyDeviceConfigCommand(baseCommand);
                }
                else if (TryConnect(YubiKeyApplication.Otp, out connection))
                {
                    command = new Otp.Commands.SetLegacyDeviceConfigCommand(baseCommand);
                }
                else
                {
                    throw new NotSupportedException(ExceptionMessages.NoInterfaceAvailable);
                }

                return connection.SendCommand(command);
            }
            finally
            {
                connection?.Dispose();
            }
        }

        #region IEquatable<T> and IComparable<T>
        /// <inheritdoc/>
        public override bool Equals(object obj)
        {
            var other = obj as IYubiKeyDevice;
            if (other == null)
            {
                return false;
            }
            else
            {
                return Equals(other);
            }
        }

        /// <inheritdoc/>
        public bool Equals(IYubiKeyDevice other)
        {
            if (this is null && other is null)
            {
                return true;
            }

            if (this is null || other is null)
            {
                return false;
            }

            if (ReferenceEquals(this, other))
            {
                return true;
            }

            if (SerialNumber == null && other.SerialNumber == null)
            {
                // fingerprint match
                if (!Equals(FirmwareVersion, other.FirmwareVersion))
                {
                    return false;
                }

                return CompareTo(other) == 0;
            }
            else if (SerialNumber == null || other.SerialNumber == null)
            {
                return false;
            }
            else
            {
                return SerialNumber.Equals(other.SerialNumber);
            }
        }

        /// <inheritdoc/>
        bool IYubiKeyDevice.Contains(IDevice other) =>
            other switch
            {
                ISmartCardDevice scDevice => scDevice.Path == _smartCardDevice?.Path,
                IHidDevice hidDevice => hidDevice.Path == _hidKeyboardDevice?.Path ||
                                        hidDevice.Path == _hidFidoDevice?.Path,
                _ => false
            };

        /// <inheritdoc/>
        public int CompareTo(IYubiKeyDevice other)
        {
            if (other is null)
            {
                throw new ArgumentNullException(nameof(other));
            }

            if (ReferenceEquals(this, other))
            {
                return 0;
            }

            if (SerialNumber == null && other.SerialNumber == null)
            {
                var concreteKey = other as YubiKeyDevice;

                if (concreteKey is null)
                {
                    return 1;
                }

                if (HasSmartCard)
                {
                    int delta = string.Compare(_smartCardDevice!.Path, concreteKey._smartCardDevice!.Path, StringComparison.Ordinal);
                    if (delta != 0)
                    {
                        return delta;
                    }
                }
                else if (concreteKey.HasSmartCard)
                {
                    return -1;
                }

                if (HasHidFido)
                {
                    int delta = string.Compare(_hidFidoDevice!.Path, concreteKey._hidFidoDevice!.Path, StringComparison.Ordinal);
                    if (delta != 0)
                    {
                        return delta;
                    }
                }
                else if (concreteKey.HasHidFido)
                {
                    return -1;
                }

                if (HasHidKeyboard)
                {
                    int delta = string.Compare(_hidKeyboardDevice!.Path, concreteKey._hidKeyboardDevice!.Path, StringComparison.Ordinal);
                    if (delta != 0)
                    {
                        return delta;
                    }
                }
                else if (concreteKey.HasHidFido)
                {
                    return -1;
                }

                return 0;
            }
            else if (SerialNumber == null)
            {
                return -1;
            }
            else if (other.SerialNumber == null)
            {
                return 1;
            }
            else
            {
                return SerialNumber.Value.CompareTo(other.SerialNumber.Value);
            }
        }

        /// <inheritdoc/>
        public static bool operator ==(YubiKeyDevice left, YubiKeyDevice right)
        {
            if (left is null)
            {
                return right is null;
            }

            return left.Equals(right);
        }

        /// <inheritdoc/>
        public static bool operator !=(YubiKeyDevice left, YubiKeyDevice right) => !(left == right);

        /// <inheritdoc/>
        public static bool operator <(YubiKeyDevice left, YubiKeyDevice right) =>
            left is null ? right is object : left.CompareTo(right) < 0;

        /// <inheritdoc/>
        public static bool operator <=(YubiKeyDevice left, YubiKeyDevice right) =>
            left is null || left.CompareTo(right) <= 0;

        /// <inheritdoc/>
        public static bool operator >(YubiKeyDevice left, YubiKeyDevice right) =>
            left is object && left.CompareTo(right) > 0;

        /// <inheritdoc/>
        public static bool operator >=(YubiKeyDevice left, YubiKeyDevice right) =>
            left is null ? right is null : left.CompareTo(right) >= 0;
        #endregion

        #region System.Object overrides
        /// <inheritdoc/>
        public override int GetHashCode()
        {
            return !(SerialNumber is null)
                ? SerialNumber!.GetHashCode()
                : HashCode.Combine(
                    _smartCardDevice?.Path,
                    _hidFidoDevice?.Path,
                    _hidKeyboardDevice?.Path);
        }

        private static readonly string EOL = Environment.NewLine;
        /// <inheritdoc/>
        public override string ToString()
        {
            string res = "- Firmware Version: " + FirmwareVersion + EOL
                + "- Serial Number: " + SerialNumber + EOL
                + "- Form Factor: " + FormFactor + EOL
                + "- FIPS: " + IsFipsSeries + EOL
                + "- Has SmartCard: " + HasSmartCard + EOL
                + "- Has HID FIDO: " + HasHidFido + EOL
                + "- Has HID Keyboard: " + HasHidKeyboard + EOL
                + "- Available USB Capabilities: " + AvailableUsbCapabilities + EOL
                + "- Available NFC Capabilities: " + AvailableNfcCapabilities + EOL
                + "- Enabled USB Capabilities: " + EnabledUsbCapabilities + EOL
                + "- Enabled NFC Capabilities: " + EnabledNfcCapabilities + EOL;

            return res;
        }
        #endregion
    }
}<|MERGE_RESOLUTION|>--- conflicted
+++ resolved
@@ -77,8 +77,6 @@
         private IHidDevice? _hidFidoDevice;
         private IHidDevice? _hidKeyboardDevice;
         private IYubiKeyDeviceInfo _yubiKeyInfo;
-<<<<<<< HEAD
-=======
 
         /// <summary>
         /// Constructs a <see cref="YubiKeyDevice"/> instance.
@@ -105,7 +103,6 @@
 
             _yubiKeyInfo = info;
         }
->>>>>>> 45a4a430
 
         /// <summary>
         /// Construct a <see cref="YubiKeyDevice"/> instance.
@@ -130,29 +127,6 @@
         /// <summary>
         /// Updates current <see cref="YubiKeyDevice"/> with new info from SmartCard device or HID device.
         /// </summary>
-<<<<<<< HEAD
-        /// <param name="smartCardDevice"><see cref="ISmartCardDevice"/> for the YubiKey.</param>
-        /// <param name="hidKeyboardDevice"><see cref="IHidDevice"/> for normal HID interaction with the YubiKey.</param>
-        /// <param name="hidFidoDevice"><see cref="IHidDevice"/> for FIDO interaction with the YubiKey.</param>
-        /// <param name="yubiKeyDeviceInfo"><see cref="IYubiKeyDeviceInfo"/> with remaining properties of the YubiKey.</param>
-        public void Merge(ISmartCardDevice? smartCardDevice,
-                          IHidDevice? hidKeyboardDevice,
-                          IHidDevice? hidFidoDevice,
-                          IYubiKeyDeviceInfo yubiKeyDeviceInfo)
-        {
-            _smartCardDevice ??= smartCardDevice;
-            _hidKeyboardDevice ??= hidKeyboardDevice;
-            _hidFidoDevice ??= hidFidoDevice;
-
-            _yubiKeyInfo = (_smartCardDevice != null || _hidKeyboardDevice != null || _hidFidoDevice != null)
-                ? yubiKeyDeviceInfo
-                : _yubiKeyInfo;
-
-            if (smartCardDevice != null)
-            {
-                IsNfcDevice = smartCardDevice?.IsNfcTransport() ?? false;
-            }
-=======
         /// <param name="device"></param>
         /// <param name="info"></param>
         public void Merge(IDevice device, IYubiKeyDeviceInfo info)
@@ -174,7 +148,6 @@
             }
 
             _yubiKeyInfo = info;
->>>>>>> 45a4a430
         }
 
 
