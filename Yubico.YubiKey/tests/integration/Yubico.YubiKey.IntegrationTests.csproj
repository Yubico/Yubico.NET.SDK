﻿<!-- Copyright 2025 Yubico AB

Licensed under the Apache License, Version 2.0 (the "License");
you may not use this file except in compliance with the License.
You may obtain a copy of the License at

    http://www.apache.org/licenses/LICENSE-2.0

Unless required by applicable law or agreed to in writing, software
distributed under the License is distributed on an "AS IS" BASIS,
WITHOUT WARRANTIES OR CONDITIONS OF ANY KIND, either express or implied.
See the License for the specific language governing permissions and
limitations under the License. -->

<Project Sdk="Microsoft.NET.Sdk">

  <PropertyGroup>
    <AssemblyName>Yubico.YubiKey.IntegrationTests</AssemblyName>
    <RootNamespace></RootNamespace>
    <PackageId>Yubico.YubiKey.IntegrationTests</PackageId>

    <TargetFramework>net8.0</TargetFramework>

    <AnalysisMode>AllDisabledByDefault</AnalysisMode>

    <!-- StrongName signing -->
    <!-- StrongNaming requires that friend assemblies are strong named as well. That means this unit test project must
         be strong named, since it uses InternalsVisibleTo. -->
    <SignAssembly>true</SignAssembly>
    <AssemblyOriginatorKeyFile>..\..\..\Yubico.NET.SDK.snk</AssemblyOriginatorKeyFile>
  </PropertyGroup>

  <ItemGroup>
    <PackageReference Include="CommunityToolkit.Diagnostics" Version="8.4.0" />
<<<<<<< HEAD
    <PackageReference Include="Microsoft.Bcl.Cryptography" Version="9.0.9" />
    <PackageReference Include="Portable.BouncyCastle" Version="1.9.0" />
    <PackageReference Include="System.Formats.Asn1" Version="9.0.9" />
=======
    <PackageReference Include="Microsoft.Bcl.Cryptography" Version="9.0.10" />
    <PackageReference Include="Portable.BouncyCastle" Version="1.9.0" />
    <PackageReference Include="System.Formats.Asn1" Version="9.0.10" />
>>>>>>> 1c8832f7
    <PackageReference Include="Xunit.SkippableFact" Version="1.5.23" />
    <ProjectReference Include="..\..\src\Yubico.YubiKey.csproj" />
    <ProjectReference Include="..\unit\Yubico.YubiKey.UnitTests.csproj" />
    <ProjectReference Include="..\utilities\Yubico.YubiKey.TestUtilities.csproj" />
<<<<<<< HEAD
    <PackageReference Include="Microsoft.Extensions.Logging.Console" Version="9.0.9" />
=======
    <PackageReference Include="Microsoft.Extensions.Logging.Console" Version="9.0.10" />
>>>>>>> 1c8832f7
    <PackageReference Include="Serilog" Version="4.3.0" />
    <PackageReference Include="Serilog.Extensions.Logging" Version="9.0.2" />
    <PackageReference Include="Serilog.Sinks.Console" Version="6.0.0" />
    <PackageReference Include="coverlet.collector" Version="6.0.4" PrivateAssets="all" IncludeAssets="runtime; build; native; contentfiles; analyzers; buildtransitive" />
    <PackageReference Include="xunit" Version="2.9.3" />
<<<<<<< HEAD
    <PackageReference Include="xunit.runner.visualstudio" Version="3.1.4" PrivateAssets="all" IncludeAssets="runtime; build; native; contentfiles; analyzers; buildtransitive" />
    <PackageReference Include="Microsoft.NET.Test.Sdk" Version="17.14.1" />
=======
    <PackageReference Include="xunit.runner.visualstudio" Version="3.1.5" PrivateAssets="all" IncludeAssets="runtime; build; native; contentfiles; analyzers; buildtransitive" />
    <PackageReference Include="Microsoft.NET.Test.Sdk" Version="18.0.0" />
>>>>>>> 1c8832f7
    <PackageReference Include="Moq" Version="4.20.72" />

    <None Update="xunit.runner.json">
      <CopyToOutputDirectory>PreserveNewest</CopyToOutputDirectory>
    </None>

    <None Update="appsettings.json">
      <CopyToOutputDirectory>PreserveNewest</CopyToOutputDirectory>
    </None>
  </ItemGroup>
</Project><|MERGE_RESOLUTION|>--- conflicted
+++ resolved
@@ -32,36 +32,21 @@
 
   <ItemGroup>
     <PackageReference Include="CommunityToolkit.Diagnostics" Version="8.4.0" />
-<<<<<<< HEAD
-    <PackageReference Include="Microsoft.Bcl.Cryptography" Version="9.0.9" />
-    <PackageReference Include="Portable.BouncyCastle" Version="1.9.0" />
-    <PackageReference Include="System.Formats.Asn1" Version="9.0.9" />
-=======
     <PackageReference Include="Microsoft.Bcl.Cryptography" Version="9.0.10" />
     <PackageReference Include="Portable.BouncyCastle" Version="1.9.0" />
     <PackageReference Include="System.Formats.Asn1" Version="9.0.10" />
->>>>>>> 1c8832f7
     <PackageReference Include="Xunit.SkippableFact" Version="1.5.23" />
     <ProjectReference Include="..\..\src\Yubico.YubiKey.csproj" />
     <ProjectReference Include="..\unit\Yubico.YubiKey.UnitTests.csproj" />
     <ProjectReference Include="..\utilities\Yubico.YubiKey.TestUtilities.csproj" />
-<<<<<<< HEAD
-    <PackageReference Include="Microsoft.Extensions.Logging.Console" Version="9.0.9" />
-=======
     <PackageReference Include="Microsoft.Extensions.Logging.Console" Version="9.0.10" />
->>>>>>> 1c8832f7
     <PackageReference Include="Serilog" Version="4.3.0" />
     <PackageReference Include="Serilog.Extensions.Logging" Version="9.0.2" />
     <PackageReference Include="Serilog.Sinks.Console" Version="6.0.0" />
     <PackageReference Include="coverlet.collector" Version="6.0.4" PrivateAssets="all" IncludeAssets="runtime; build; native; contentfiles; analyzers; buildtransitive" />
     <PackageReference Include="xunit" Version="2.9.3" />
-<<<<<<< HEAD
-    <PackageReference Include="xunit.runner.visualstudio" Version="3.1.4" PrivateAssets="all" IncludeAssets="runtime; build; native; contentfiles; analyzers; buildtransitive" />
-    <PackageReference Include="Microsoft.NET.Test.Sdk" Version="17.14.1" />
-=======
     <PackageReference Include="xunit.runner.visualstudio" Version="3.1.5" PrivateAssets="all" IncludeAssets="runtime; build; native; contentfiles; analyzers; buildtransitive" />
     <PackageReference Include="Microsoft.NET.Test.Sdk" Version="18.0.0" />
->>>>>>> 1c8832f7
     <PackageReference Include="Moq" Version="4.20.72" />
 
     <None Update="xunit.runner.json">
