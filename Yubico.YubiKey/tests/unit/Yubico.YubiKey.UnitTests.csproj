<<<<<<< HEAD
﻿<!-- Copyright 2021 Yubico AB

Licensed under the Apache License, Version 2.0 (the "License");
you may not use this file except in compliance with the License.
You may obtain a copy of the License at

    http://www.apache.org/licenses/LICENSE-2.0

Unless required by applicable law or agreed to in writing, software
distributed under the License is distributed on an "AS IS" BASIS,
WITHOUT WARRANTIES OR CONDITIONS OF ANY KIND, either express or implied.
See the License for the specific language governing permissions and
limitations under the License. -->

<Project Sdk="Microsoft.NET.Sdk">

  <PropertyGroup>
    <AssemblyName>Yubico.YubiKey.UnitTests</AssemblyName>
    <PackageId>Yubico.YubiKey.UnitTests</PackageId>
    <RootNamespace></RootNamespace>

    <TargetFramework>net8.0</TargetFramework>

    <AnalysisMode>AllDisabledByDefault</AnalysisMode>

    <!-- StrongName signing -->
    <!-- StrongNaming requires that friend assemblies are strong named as well. That means this unit test project must
         be strong named, since it uses InternalsVisibleTo. -->
    <SignAssembly>true</SignAssembly>
    <AssemblyOriginatorKeyFile>..\..\..\Yubico.NET.SDK.snk</AssemblyOriginatorKeyFile>
  </PropertyGroup>

  <ItemGroup>
    <PackageReference Include="NSubstitute" Version="5.3.0" />
    <ProjectReference Include="..\..\src\Yubico.YubiKey.csproj" />
    <ProjectReference Include="..\utilities\Yubico.YubiKey.TestUtilities.csproj" />
    <PackageReference Include="coverlet.collector" Version="6.0.2" PrivateAssets="all" IncludeAssets="runtime; build; native; contentfiles; analyzers; buildtransitive" />
    <PackageReference Include="xunit" Version="2.8.1" />
    <PackageReference Include="xunit.runner.visualstudio" Version="2.8.1" PrivateAssets="all" IncludeAssets="runtime; build; native; contentfiles; analyzers; buildtransitive" />
    <PackageReference Include="Microsoft.NET.Test.Sdk" Version="17.10.0" />
  </ItemGroup>

  <ItemGroup>
    <None Update="appsettings.json">
      <CopyToOutputDirectory>PreserveNewest</CopyToOutputDirectory>
    </None>
  </ItemGroup>
</Project>
=======
﻿<!-- Copyright 2021 Yubico AB

Licensed under the Apache License, Version 2.0 (the "License");
you may not use this file except in compliance with the License.
You may obtain a copy of the License at

    http://www.apache.org/licenses/LICENSE-2.0

Unless required by applicable law or agreed to in writing, software
distributed under the License is distributed on an "AS IS" BASIS,
WITHOUT WARRANTIES OR CONDITIONS OF ANY KIND, either express or implied.
See the License for the specific language governing permissions and
limitations under the License. -->

<Project Sdk="Microsoft.NET.Sdk">

  <PropertyGroup>
    <AssemblyName>Yubico.YubiKey.UnitTests</AssemblyName>
    <PackageId>Yubico.YubiKey.UnitTests</PackageId>
    <RootNamespace></RootNamespace>

    <TargetFramework>net8.0</TargetFramework>

    <AnalysisMode>AllDisabledByDefault</AnalysisMode>

    <!-- StrongName signing -->
    <!-- StrongNaming requires that friend assemblies are strong named as well. That means this unit test project must
         be strong named, since it uses InternalsVisibleTo. -->
    <SignAssembly>true</SignAssembly>
    <AssemblyOriginatorKeyFile>..\..\..\Yubico.NET.SDK.snk</AssemblyOriginatorKeyFile>
  </PropertyGroup>

  <ItemGroup>
    <ProjectReference Include="..\..\src\Yubico.YubiKey.csproj" />
    <ProjectReference Include="..\utilities\Yubico.YubiKey.TestUtilities.csproj" />
    <PackageReference Include="coverlet.collector" Version="6.0.4" PrivateAssets="all" IncludeAssets="runtime; build; native; contentfiles; analyzers; buildtransitive" />
    <PackageReference Include="xunit" Version="2.9.3" />
    <PackageReference Include="xunit.runner.visualstudio" Version="3.1.1" PrivateAssets="all" IncludeAssets="runtime; build; native; contentfiles; analyzers; buildtransitive" />
    <PackageReference Include="Microsoft.NET.Test.Sdk" Version="17.14.1" />
    <PackageReference Include="Moq" Version="4.20.72" />
  </ItemGroup>

  <ItemGroup>
    <None Update="appsettings.json">
      <CopyToOutputDirectory>PreserveNewest</CopyToOutputDirectory>
    </None>
  </ItemGroup>
</Project>
>>>>>>> 35522939
<|MERGE_RESOLUTION|>--- conflicted
+++ resolved
@@ -1,54 +1,4 @@
-<<<<<<< HEAD
-﻿<!-- Copyright 2021 Yubico AB
-
-Licensed under the Apache License, Version 2.0 (the "License");
-you may not use this file except in compliance with the License.
-You may obtain a copy of the License at
-
-    http://www.apache.org/licenses/LICENSE-2.0
-
-Unless required by applicable law or agreed to in writing, software
-distributed under the License is distributed on an "AS IS" BASIS,
-WITHOUT WARRANTIES OR CONDITIONS OF ANY KIND, either express or implied.
-See the License for the specific language governing permissions and
-limitations under the License. -->
-
-<Project Sdk="Microsoft.NET.Sdk">
-
-  <PropertyGroup>
-    <AssemblyName>Yubico.YubiKey.UnitTests</AssemblyName>
-    <PackageId>Yubico.YubiKey.UnitTests</PackageId>
-    <RootNamespace></RootNamespace>
-
-    <TargetFramework>net8.0</TargetFramework>
-
-    <AnalysisMode>AllDisabledByDefault</AnalysisMode>
-
-    <!-- StrongName signing -->
-    <!-- StrongNaming requires that friend assemblies are strong named as well. That means this unit test project must
-         be strong named, since it uses InternalsVisibleTo. -->
-    <SignAssembly>true</SignAssembly>
-    <AssemblyOriginatorKeyFile>..\..\..\Yubico.NET.SDK.snk</AssemblyOriginatorKeyFile>
-  </PropertyGroup>
-
-  <ItemGroup>
-    <PackageReference Include="NSubstitute" Version="5.3.0" />
-    <ProjectReference Include="..\..\src\Yubico.YubiKey.csproj" />
-    <ProjectReference Include="..\utilities\Yubico.YubiKey.TestUtilities.csproj" />
-    <PackageReference Include="coverlet.collector" Version="6.0.2" PrivateAssets="all" IncludeAssets="runtime; build; native; contentfiles; analyzers; buildtransitive" />
-    <PackageReference Include="xunit" Version="2.8.1" />
-    <PackageReference Include="xunit.runner.visualstudio" Version="2.8.1" PrivateAssets="all" IncludeAssets="runtime; build; native; contentfiles; analyzers; buildtransitive" />
-    <PackageReference Include="Microsoft.NET.Test.Sdk" Version="17.10.0" />
-  </ItemGroup>
-
-  <ItemGroup>
-    <None Update="appsettings.json">
-      <CopyToOutputDirectory>PreserveNewest</CopyToOutputDirectory>
-    </None>
-  </ItemGroup>
-</Project>
-=======
-﻿<!-- Copyright 2021 Yubico AB
+<!-- Copyright 2021 Yubico AB
 
 Licensed under the Apache License, Version 2.0 (the "License");
 you may not use this file except in compliance with the License.
@@ -87,7 +37,7 @@
     <PackageReference Include="xunit" Version="2.9.3" />
     <PackageReference Include="xunit.runner.visualstudio" Version="3.1.1" PrivateAssets="all" IncludeAssets="runtime; build; native; contentfiles; analyzers; buildtransitive" />
     <PackageReference Include="Microsoft.NET.Test.Sdk" Version="17.14.1" />
-    <PackageReference Include="Moq" Version="4.20.72" />
+    <PackageReference Include="NSubstitute" Version="5.3.0" />
   </ItemGroup>
 
   <ItemGroup>
@@ -95,5 +45,4 @@
       <CopyToOutputDirectory>PreserveNewest</CopyToOutputDirectory>
     </None>
   </ItemGroup>
-</Project>
->>>>>>> 35522939
+</Project>