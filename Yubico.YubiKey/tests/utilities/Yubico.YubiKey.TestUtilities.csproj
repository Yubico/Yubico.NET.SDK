﻿<!-- Copyright 2025 Yubico AB

Licensed under the Apache License, Version 2.0 (the "License");
you may not use this file except in compliance with the License.
You may obtain a copy of the License at

    http://www.apache.org/licenses/LICENSE-2.0

Unless required by applicable law or agreed to in writing, software
distributed under the License is distributed on an "AS IS" BASIS,
WITHOUT WARRANTIES OR CONDITIONS OF ANY KIND, either express or implied.
See the License for the specific language governing permissions and
limitations under the License. -->

<Project Sdk="Microsoft.NET.Sdk">

  <PropertyGroup>
    <AssemblyName>Yubico.YubiKey.TestUtilities</AssemblyName>
    <RootNamespace></RootNamespace>
    <TargetFramework>net8.0</TargetFramework>
    <AnalysisMode>Minimum</AnalysisMode>

    <!-- StrongName signing -->
    <!-- StrongNaming requires that friend assemblies are strong named as well. That means this unit test project must
         be strong named, since it uses InternalsVisibleTo. -->
    <SignAssembly>true</SignAssembly>
    <AssemblyOriginatorKeyFile>..\..\..\Yubico.NET.SDK.snk</AssemblyOriginatorKeyFile>
<<<<<<< HEAD
    <IsTestProject>true</IsTestProject>

=======
>>>>>>> cbb467aa
  </PropertyGroup>

  <ItemGroup>
    <PackageReference Include="CommunityToolkit.Diagnostics" Version="8.4.0" />
<<<<<<< HEAD
    <PackageReference Include="Microsoft.Bcl.Cryptography" Version="9.0.9" />
=======
    <PackageReference Include="Microsoft.Bcl.Cryptography" Version="9.0.10" />
>>>>>>> cbb467aa
    <PackageReference Include="Moq" Version="4.20.72" />
    <PackageReference Include="Xunit.SkippableFact" Version="1.5.23" />
  </ItemGroup>

  <ItemGroup>
    <ProjectReference Include="..\..\src\Yubico.YubiKey.csproj" />
  </ItemGroup>

  <ItemGroup>
    <Content Include="TestData\**\*.*">
      <CopyToOutputDirectory>PreserveNewest</CopyToOutputDirectory>
    </Content>
  </ItemGroup>

</Project><|MERGE_RESOLUTION|>--- conflicted
+++ resolved
@@ -25,20 +25,13 @@
          be strong named, since it uses InternalsVisibleTo. -->
     <SignAssembly>true</SignAssembly>
     <AssemblyOriginatorKeyFile>..\..\..\Yubico.NET.SDK.snk</AssemblyOriginatorKeyFile>
-<<<<<<< HEAD
     <IsTestProject>true</IsTestProject>
 
-=======
->>>>>>> cbb467aa
   </PropertyGroup>
 
   <ItemGroup>
     <PackageReference Include="CommunityToolkit.Diagnostics" Version="8.4.0" />
-<<<<<<< HEAD
-    <PackageReference Include="Microsoft.Bcl.Cryptography" Version="9.0.9" />
-=======
     <PackageReference Include="Microsoft.Bcl.Cryptography" Version="9.0.10" />
->>>>>>> cbb467aa
     <PackageReference Include="Moq" Version="4.20.72" />
     <PackageReference Include="Xunit.SkippableFact" Version="1.5.23" />
   </ItemGroup>
